import os
import logging
import tempfile
from dataclasses import dataclass, asdict
from typing import Literal, Optional, List, Tuple, Dict, Union
from json import load
from pathlib import Path
import lzma

import numpy as np
import torch
from vocos import Vocos
<<<<<<< HEAD
from .model.dvae import DVAE
from .model.gpt import GPT_wrapper
from .utils.gpu_utils import select_device
from .utils.infer_utils import count_invalid_characters, detect_language, apply_character_map, apply_half2full_map
from .utils.io_utils import get_latest_modified_file
from .infer.api import refine_text, infer_code

=======
from vocos.pretrained import instantiate_class
>>>>>>> 51ec0c78
from huggingface_hub import snapshot_download
import pybase16384 as b14

from .config import Config
from .model import DVAE, GPT, gen_logits, Tokenizer
from .utils import (
    check_all_assets,
    download_all_assets,
    select_device,
    get_latest_modified_file,
    del_all,
)
from .utils import logger as utils_logger

from .norm import Normalizer


class Chat:
    def __init__(self, logger=logging.getLogger(__name__)):
        self.logger = logger
        utils_logger.set_logger(logger)

        self.config = Config()

        self.normalizer = Normalizer(
            os.path.join(os.path.dirname(__file__), "res", "homophones_map.json"),
            logger,
        )
        with open(
            os.path.join(os.path.dirname(__file__), "res", "sha256_map.json")
        ) as f:
            self.sha256_map: Dict[str, str] = load(f)

        self.context = GPT.Context()

    def has_loaded(self, use_decoder=False):
        not_finish = False
        check_list = ["vocos", "gpt", "tokenizer"]

        if use_decoder:
            check_list.append("decoder")
        else:
            check_list.append("dvae")

        for module in check_list:
            if not hasattr(self, module):
                self.logger.warning(f"{module} not initialized.")
                not_finish = True

        if not not_finish:
            self.logger.info("all models has been initialized.")

        return not not_finish

    def download_models(
        self,
        source: Literal["huggingface", "local", "custom"] = "local",
        force_redownload=False,
        custom_path: Optional[torch.serialization.FILE_LIKE] = None,
    ) -> Optional[str]:
        if source == "local":
            download_path = os.getcwd()
            if (
                not check_all_assets(Path(download_path), self.sha256_map, update=True)
                or force_redownload
            ):
                with tempfile.TemporaryDirectory() as tmp:
                    download_all_assets(tmpdir=tmp)
                if not check_all_assets(
                    Path(download_path), self.sha256_map, update=False
                ):
                    self.logger.error(
                        "download to local path %s failed.", download_path
                    )
                    return None
        elif source == "huggingface":
            hf_home = os.getenv("HF_HOME", os.path.expanduser("~/.cache/huggingface"))
            try:
                download_path = get_latest_modified_file(
                    os.path.join(hf_home, "hub/models--2Noise--ChatTTS/snapshots")
                )
            except:
                download_path = None
            if download_path is None or force_redownload:
                self.logger.log(
                    logging.INFO,
                    f"download from HF: https://huggingface.co/2Noise/ChatTTS",
                )
                try:
                    download_path = snapshot_download(
                        repo_id="2Noise/ChatTTS", allow_patterns=["*.pt", "*.yaml"]
                    )
                except:
                    download_path = None
            else:
                self.logger.log(
                    logging.INFO, f"load latest snapshot from cache: {download_path}"
                )
            if download_path is None:
                self.logger.error("download from huggingface failed.")
                return None
        elif source == "custom":
            self.logger.log(logging.INFO, f"try to load from local: {custom_path}")
            if not check_all_assets(Path(custom_path), self.sha256_map, update=False):
                self.logger.error("check models in custom path %s failed.", custom_path)
                return None
            download_path = custom_path

        return download_path

    def load(
        self,
        source: Literal["huggingface", "local", "custom"] = "local",
        force_redownload=False,
        compile: bool = True,
        custom_path: Optional[torch.serialization.FILE_LIKE] = None,
        device: Optional[torch.device] = None,
        coef: Optional[torch.Tensor] = None,
        use_flash_attn=False,
    ) -> bool:
        download_path = self.download_models(source, force_redownload, custom_path)
        if download_path is None:
            return False
        return self._load(
            device=device,
            compile=compile,
            coef=coef,
            use_flash_attn=use_flash_attn,
            **{
                k: os.path.join(download_path, v)
                for k, v in asdict(self.config.path).items()
            },
        )

    def unload(self):
        logger = self.logger
        self.normalizer.destroy()
        del self.normalizer
        del self.sha256_map
        del_list = ["vocos", "gpt", "decoder", "dvae", "tokenizer"]
        for module in del_list:
            if hasattr(self, module):
                delattr(self, module)
        self.__init__(logger)

    def sample_random_speaker(self) -> str:
        return self.tokenizer._encode_spk_emb(self._sample_random_speaker())

    @torch.inference_mode()
    def sample_audio_speaker(self, wav: Union[np.ndarray, torch.Tensor]) -> str:
        if isinstance(wav, np.ndarray):
            wav = torch.from_numpy(wav).to(self.device)
        return self.tokenizer._encode_prompt(self.dvae(wav, "encode").squeeze_(0))

    @torch.no_grad()
    def _sample_random_speaker(self) -> torch.Tensor:
        dim: int = self.gpt.gpt.layers[0].mlp.gate_proj.in_features
        spk = (
            torch.randn(dim, device=self.std.device, dtype=self.std.dtype)
            .mul_(self.std)
            .add_(self.mean)
        )
        return spk

    @dataclass(repr=False, eq=False)
    class RefineTextParams:
        prompt: str = ""
        top_P: float = 0.7
        top_K: int = 20
        temperature: float = 0.7
        repetition_penalty: float = 1.0
        max_new_token: int = 384
        min_new_token: int = 0
        show_tqdm: bool = True
        ensure_non_empty: bool = True

    @dataclass(repr=False, eq=False)
    class InferCodeParams(RefineTextParams):
        prompt: str = "[speed_5]"
        spk_emb: Optional[str] = None
        spk_smp: Optional[str] = None
        txt_smp: Optional[str] = None
        temperature: float = 0.3
        repetition_penalty: float = 1.05
        max_new_token: int = 2048
        stream_batch: int = 24
        stream_speed: int = 12000
        pass_first_n_batches: int = 2

    def infer(
        self,
        text,
        stream=False,
        lang=None,
        skip_refine_text=False,
        refine_text_only=False,
        use_decoder=True,
        do_text_normalization=True,
        do_homophone_replacement=True,
        params_refine_text=RefineTextParams(),
        params_infer_code=InferCodeParams(),
    ):
        self.context.set(False)
        res_gen = self._infer(
            text,
            stream,
            lang,
            skip_refine_text,
            refine_text_only,
            use_decoder,
            do_text_normalization,
            do_homophone_replacement,
            params_refine_text,
            params_infer_code,
        )
        if stream:
            return res_gen
        else:
            return next(res_gen)

    def interrupt(self):
        self.context.set(True)

    @torch.no_grad()
    def _load(
        self,
        vocos_ckpt_path: str = None,
        dvae_ckpt_path: str = None,
        gpt_ckpt_path: str = None,
        decoder_ckpt_path: str = None,
        tokenizer_path: str = None,
        device: Optional[torch.device] = None,
        compile: bool = True,
        coef: Optional[str] = None,
        use_flash_attn=False,
    ):
<<<<<<< HEAD
        if not device:
            device = select_device(4096)
            self.logger.log(logging.INFO, f'use {device}')
            
        if vocos_config_path:
            vocos = Vocos.from_hparams(vocos_config_path).to(device).eval()
            assert vocos_ckpt_path, 'vocos_ckpt_path should not be None'
            vocos.load_state_dict(torch.load(vocos_ckpt_path))
            self.pretrain_models['vocos'] = vocos
            self.logger.log(logging.INFO, 'vocos loaded.')
        
        if dvae_config_path:
            cfg = OmegaConf.load(dvae_config_path)
            dvae = DVAE(**cfg).to(device).eval()
            assert dvae_ckpt_path, 'dvae_ckpt_path should not be None'
            dvae.load_state_dict(torch.load(dvae_ckpt_path, map_location='cpu'))
            self.pretrain_models['dvae'] = dvae
            self.logger.log(logging.INFO, 'dvae loaded.')
            
        if gpt_config_path:
            cfg = OmegaConf.load(gpt_config_path)
            gpt = GPT_wrapper(**cfg).to(device).eval()
            assert gpt_ckpt_path, 'gpt_ckpt_path should not be None'
            gpt.load_state_dict(torch.load(gpt_ckpt_path, map_location='cpu'))
            if compile and 'cuda' in str(device):
                gpt.gpt.forward = torch.compile(gpt.gpt.forward,  backend='inductor', dynamic=True)
            self.pretrain_models['gpt'] = gpt
            spk_stat_path = os.path.join(os.path.dirname(gpt_ckpt_path), 'spk_stat.pt')
            assert os.path.exists(spk_stat_path), f'Missing spk_stat.pt: {spk_stat_path}'
            self.pretrain_models['spk_stat'] = torch.load(spk_stat_path).to(device)
            self.logger.log(logging.INFO, 'gpt loaded.')
            
        if decoder_config_path:
            cfg = OmegaConf.load(decoder_config_path)
            decoder = DVAE(**cfg).to(device).eval()
            assert decoder_ckpt_path, 'decoder_ckpt_path should not be None'
            decoder.load_state_dict(torch.load(decoder_ckpt_path, map_location='cpu'))
            self.pretrain_models['decoder'] = decoder
            self.logger.log(logging.INFO, 'decoder loaded.')
        
=======
        if device is None:
            device = select_device()
            self.logger.info("use device %s", str(device))
        self.device = device
        self.compile = compile

        feature_extractor = instantiate_class(
            args=(), init=asdict(self.config.vocos.feature_extractor)
        )
        backbone = instantiate_class(args=(), init=asdict(self.config.vocos.backbone))
        head = instantiate_class(args=(), init=asdict(self.config.vocos.head))
        vocos = (
            Vocos(feature_extractor=feature_extractor, backbone=backbone, head=head)
            .to(
                # vocos on mps will crash, use cpu fallback
                "cpu"
                if "mps" in str(device)
                else device
            )
            .eval()
        )
        assert vocos_ckpt_path, "vocos_ckpt_path should not be None"
        vocos.load_state_dict(torch.load(vocos_ckpt_path, weights_only=True, mmap=True))
        self.vocos = vocos
        self.logger.log(logging.INFO, "vocos loaded.")

        dvae = (
            DVAE(
                decoder_config=asdict(self.config.dvae.decoder),
                encoder_config=asdict(self.config.dvae.encoder),
                vq_config=asdict(self.config.dvae.vq),
                dim=self.config.dvae.decoder.idim,
                coef=coef,
            )
            .to(device)
            .eval()
        )
        coef = str(dvae)
        assert dvae_ckpt_path, "dvae_ckpt_path should not be None"
        dvae.load_state_dict(torch.load(dvae_ckpt_path, weights_only=True, mmap=True))
        self.dvae = dvae
        self.logger.log(logging.INFO, "dvae loaded.")

        gpt = GPT(
            gpt_config=asdict(self.config.gpt),
            use_flash_attn=use_flash_attn,
            device=device,
            logger=self.logger,
        ).eval()
        assert gpt_ckpt_path, "gpt_ckpt_path should not be None"
        gpt.from_pretrained(gpt_ckpt_path)
        gpt.prepare(compile=compile and "cuda" in str(device))
        self.gpt = gpt
        spk_stat_path = os.path.join(os.path.dirname(gpt_ckpt_path), "spk_stat.pt")
        assert os.path.exists(spk_stat_path), f"Missing spk_stat.pt: {spk_stat_path}"
        spk_stat: torch.Tensor = torch.load(
            spk_stat_path,
            weights_only=True,
            mmap=True,
            map_location=device,
        )
        self.std, self.mean = spk_stat.requires_grad_(False).chunk(2)
        self.logger.log(logging.INFO, "gpt loaded.")

        decoder = (
            DVAE(
                decoder_config=asdict(self.config.decoder),
                dim=self.config.decoder.idim,
                coef=coef,
            )
            .to(device)
            .eval()
        )
        coef = str(decoder)
        assert decoder_ckpt_path, "decoder_ckpt_path should not be None"
        decoder.load_state_dict(
            torch.load(decoder_ckpt_path, weights_only=True, mmap=True)
        )
        self.decoder = decoder
        self.logger.log(logging.INFO, "decoder loaded.")

>>>>>>> 51ec0c78
        if tokenizer_path:
            self.tokenizer = Tokenizer(tokenizer_path, device)
            self.logger.log(logging.INFO, "tokenizer loaded.")

        self.coef = coef

        return self.has_loaded()

    def _infer(
        self,
        text,
        stream=False,
        lang=None,
        skip_refine_text=False,
        refine_text_only=False,
        use_decoder=True,
        do_text_normalization=True,
        do_homophone_replacement=True,
        params_refine_text=RefineTextParams(),
        params_infer_code=InferCodeParams(),
    ):

        assert self.has_loaded(use_decoder=use_decoder)

        if not isinstance(text, list):
            text = [text]

        text = [
            self.normalizer(
                t,
                do_text_normalization,
                do_homophone_replacement,
                lang,
            )
            for t in text
        ]

        if not skip_refine_text:
            refined = self._refine_text(
                text,
                self.device,
                params_refine_text,
            )
            text_tokens = refined.ids
            text_tokens = [i[i.less(self.tokenizer.break_0_ids)] for i in text_tokens]
            text = self.tokenizer.decode(text_tokens)
            refined.destroy()
            if refine_text_only:
                yield text
                return

        if stream:
            length = 0
            pass_batch_count = 0
        for result in self._infer_code(
            text,
            stream,
            self.device,
            use_decoder,
            params_infer_code,
        ):
            wavs = self._decode_to_wavs(
                result.hiddens if use_decoder else result.ids,
                use_decoder,
            )
            result.destroy()
            if stream:
                pass_batch_count += 1
                if pass_batch_count <= params_infer_code.pass_first_n_batches:
                    continue
                a = length
                b = a + params_infer_code.stream_speed
                if b > wavs.shape[1]:
                    b = wavs.shape[1]
                new_wavs = wavs[:, a:b]
                length = b
                yield new_wavs
            else:
                yield wavs
        if stream:
            new_wavs = wavs[:, length:]
            # Identify rows with non-zero elements using np.any
            # keep_rows = np.any(array != 0, axis=1)
            keep_cols = np.sum(new_wavs != 0, axis=0) > 0
            # Filter both rows and columns using slicing
            yield new_wavs[:][:, keep_cols]

    @torch.inference_mode()
    def _vocos_decode(self, spec: torch.Tensor) -> np.ndarray:
        if "mps" in str(self.device):
            return self.vocos.decode(spec.cpu()).cpu().numpy()
        else:
            return self.vocos.decode(spec).cpu().numpy()

    @torch.inference_mode()
    def _decode_to_wavs(
        self,
        result_list: List[torch.Tensor],
        use_decoder: bool,
    ):
        decoder = self.decoder if use_decoder else self.dvae
        max_x_len = -1
        if len(result_list) == 0:
            return np.array([], dtype=np.float32)
        for result in result_list:
            if result.size(0) > max_x_len:
                max_x_len = result.size(0)
        batch_result = torch.zeros(
            (len(result_list), result_list[0].size(1), max_x_len),
            dtype=result_list[0].dtype,
            device=result_list[0].device,
        )
        for i in range(len(result_list)):
            src = result_list[i]
            batch_result[i].narrow(1, 0, src.size(0)).copy_(src.permute(1, 0))
            del src
        del_all(result_list)
        mel_specs = decoder(batch_result)
        del batch_result
        wavs = self._vocos_decode(mel_specs)
        del mel_specs
        return wavs

    @torch.no_grad()
    def _infer_code(
        self,
        text: Tuple[List[str], str],
        stream: bool,
        device: torch.device,
        return_hidden: bool,
        params: InferCodeParams,
    ):

        gpt = self.gpt

        if not isinstance(text, list):
            text = [text]

        assert len(text), "text should not be empty"

        if not isinstance(params.temperature, list):
            temperature = [params.temperature] * gpt.num_vq
        else:
            temperature = params.temperature

        for i, t in enumerate(text):
            text[i] = (
                t.replace("[Stts]", "")
                .replace("[spk_emb]", "")
                .replace("[empty_spk]", "")
                .strip()
            )
            """
            see https://github.com/2noise/ChatTTS/issues/459
            """

        if params.prompt:
            text = [params.prompt + i for i in text]

        txt_smp = "" if params.txt_smp is None else params.txt_smp
        if params.spk_emb is not None:
            text = [f"[Stts][spk_emb]{txt_smp}{i}[Ptts]" for i in text]
        else:
            text = [f"[Stts][empty_spk]{txt_smp}{i}[Ptts]" for i in text]

        input_ids, attention_mask, text_mask = self.tokenizer.encode(
            text,
            self.gpt.num_vq,
            prompt_str=params.spk_smp,
            device=gpt.device_gpt,
        )

        emb = gpt(input_ids, text_mask)

        del text_mask

        if params.spk_emb is not None:
            self.tokenizer.apply_spk_emb(
                emb, params.spk_emb, input_ids, self.gpt.device_gpt
            )

        num_code = int(gpt.emb_code[0].num_embeddings - 1)

        logits_warpers, logits_processors = gen_logits(
            num_code=num_code,
            top_P=params.top_P,
            top_K=params.top_K,
            repetition_penalty=params.repetition_penalty,
        )

        result = gpt.generate(
            emb,
            input_ids,
            temperature=torch.tensor(temperature, device=device),
            eos_token=num_code,
            attention_mask=attention_mask,
            max_new_token=params.max_new_token,
            min_new_token=params.min_new_token,
            logits_warpers=logits_warpers,
            logits_processors=logits_processors,
            infer_text=False,
            return_hidden=return_hidden,
            stream=stream,
            show_tqdm=params.show_tqdm,
            ensure_non_empty=params.ensure_non_empty,
            stream_batch=params.stream_batch,
            context=self.context,
        )

        del emb, input_ids
        del_all(logits_warpers)
        del_all(logits_processors)

        return result

    @torch.no_grad()
    def _refine_text(
        self,
        text: str,
        device: torch.device,
        params: RefineTextParams,
    ):

        gpt = self.gpt

        if not isinstance(text, list):
            text = [text]

        text = [f"[Sbreak]{i}[Pbreak]{params.prompt}" for i in text]

        input_ids, attention_mask, text_mask = self.tokenizer.encode(
            text,
            self.gpt.num_vq,
            device=gpt.device_gpt,
        )

        logits_warpers, logits_processors = gen_logits(
            num_code=self.tokenizer.len,
            top_P=params.top_P,
            top_K=params.top_K,
            repetition_penalty=params.repetition_penalty,
        )

        emb = gpt(input_ids, text_mask)

        del text_mask

        result = next(
            gpt.generate(
                emb,
                input_ids,
                temperature=torch.tensor([params.temperature], device=device),
                eos_token=self.tokenizer.eos_token,
                attention_mask=attention_mask,
                max_new_token=params.max_new_token,
                min_new_token=params.min_new_token,
                logits_warpers=logits_warpers,
                logits_processors=logits_processors,
                infer_text=True,
                stream=False,
                show_tqdm=params.show_tqdm,
                ensure_non_empty=params.ensure_non_empty,
                context=self.context,
            )
        )

        del emb, input_ids
        del_all(logits_warpers)
        del_all(logits_processors)

        return result<|MERGE_RESOLUTION|>--- conflicted
+++ resolved
@@ -10,17 +10,7 @@
 import numpy as np
 import torch
 from vocos import Vocos
-<<<<<<< HEAD
-from .model.dvae import DVAE
-from .model.gpt import GPT_wrapper
-from .utils.gpu_utils import select_device
-from .utils.infer_utils import count_invalid_characters, detect_language, apply_character_map, apply_half2full_map
-from .utils.io_utils import get_latest_modified_file
-from .infer.api import refine_text, infer_code
-
-=======
 from vocos.pretrained import instantiate_class
->>>>>>> 51ec0c78
 from huggingface_hub import snapshot_download
 import pybase16384 as b14
 
@@ -257,48 +247,6 @@
         coef: Optional[str] = None,
         use_flash_attn=False,
     ):
-<<<<<<< HEAD
-        if not device:
-            device = select_device(4096)
-            self.logger.log(logging.INFO, f'use {device}')
-            
-        if vocos_config_path:
-            vocos = Vocos.from_hparams(vocos_config_path).to(device).eval()
-            assert vocos_ckpt_path, 'vocos_ckpt_path should not be None'
-            vocos.load_state_dict(torch.load(vocos_ckpt_path))
-            self.pretrain_models['vocos'] = vocos
-            self.logger.log(logging.INFO, 'vocos loaded.')
-        
-        if dvae_config_path:
-            cfg = OmegaConf.load(dvae_config_path)
-            dvae = DVAE(**cfg).to(device).eval()
-            assert dvae_ckpt_path, 'dvae_ckpt_path should not be None'
-            dvae.load_state_dict(torch.load(dvae_ckpt_path, map_location='cpu'))
-            self.pretrain_models['dvae'] = dvae
-            self.logger.log(logging.INFO, 'dvae loaded.')
-            
-        if gpt_config_path:
-            cfg = OmegaConf.load(gpt_config_path)
-            gpt = GPT_wrapper(**cfg).to(device).eval()
-            assert gpt_ckpt_path, 'gpt_ckpt_path should not be None'
-            gpt.load_state_dict(torch.load(gpt_ckpt_path, map_location='cpu'))
-            if compile and 'cuda' in str(device):
-                gpt.gpt.forward = torch.compile(gpt.gpt.forward,  backend='inductor', dynamic=True)
-            self.pretrain_models['gpt'] = gpt
-            spk_stat_path = os.path.join(os.path.dirname(gpt_ckpt_path), 'spk_stat.pt')
-            assert os.path.exists(spk_stat_path), f'Missing spk_stat.pt: {spk_stat_path}'
-            self.pretrain_models['spk_stat'] = torch.load(spk_stat_path).to(device)
-            self.logger.log(logging.INFO, 'gpt loaded.')
-            
-        if decoder_config_path:
-            cfg = OmegaConf.load(decoder_config_path)
-            decoder = DVAE(**cfg).to(device).eval()
-            assert decoder_ckpt_path, 'decoder_ckpt_path should not be None'
-            decoder.load_state_dict(torch.load(decoder_ckpt_path, map_location='cpu'))
-            self.pretrain_models['decoder'] = decoder
-            self.logger.log(logging.INFO, 'decoder loaded.')
-        
-=======
         if device is None:
             device = select_device()
             self.logger.info("use device %s", str(device))
@@ -380,7 +328,6 @@
         self.decoder = decoder
         self.logger.log(logging.INFO, "decoder loaded.")
 
->>>>>>> 51ec0c78
         if tokenizer_path:
             self.tokenizer = Tokenizer(tokenizer_path, device)
             self.logger.log(logging.INFO, "tokenizer loaded.")
