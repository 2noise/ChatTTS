import os
import logging
import tempfile
from dataclasses import dataclass
from typing import Literal, Optional, List, Tuple, Dict
from json import load
from pathlib import Path
import lzma

import numpy as np
import torch
import torch.nn.functional as F
from omegaconf import OmegaConf
from vocos import Vocos
from huggingface_hub import snapshot_download
import pybase16384 as b14

from .model import DVAE, GPT, gen_logits, Tokenizer
from .utils import (
    check_all_assets,
    download_all_assets,
    select_device,
    get_latest_modified_file,
    del_all,
)
from .utils import logger as utils_logger

from .norm import Normalizer


class Chat:
    def __init__(self, logger=logging.getLogger(__name__)):
        self.logger = logger
        utils_logger.set_logger(logger)

        self.normalizer = Normalizer(
            os.path.join(os.path.dirname(__file__), "res", "homophones_map.json"),
            logger,
        )
        with open(
            os.path.join(os.path.dirname(__file__), "res", "sha256_map.json")
        ) as f:
            self.sha256_map: Dict[str, str] = load(f)

        self.context = GPT.Context()

    def has_loaded(self, use_decoder=False):
        not_finish = False
        check_list = ["vocos", "gpt", "tokenizer"]

        if use_decoder:
            check_list.append("decoder")
        else:
            check_list.append("dvae")

        for module in check_list:
            if not hasattr(self, module):
                self.logger.warning(f"{module} not initialized.")
                not_finish = True

        if not not_finish:
            self.logger.info("all models has been initialized.")

        return not not_finish

    def download_models(
        self,
        source: Literal["huggingface", "local", "custom"] = "local",
        force_redownload=False,
        custom_path: Optional[torch.serialization.FILE_LIKE] = None,
    ) -> Optional[str]:
        if source == "local":
            download_path = os.getcwd()
            if (
                not check_all_assets(Path(download_path), self.sha256_map, update=True)
                or force_redownload
            ):
                with tempfile.TemporaryDirectory() as tmp:
                    download_all_assets(tmpdir=tmp)
                if not check_all_assets(
                    Path(download_path), self.sha256_map, update=False
                ):
                    self.logger.error(
                        "download to local path %s failed.", download_path
                    )
                    return None
        elif source == "huggingface":
            hf_home = os.getenv("HF_HOME", os.path.expanduser("~/.cache/huggingface"))
            try:
                download_path = get_latest_modified_file(
                    os.path.join(hf_home, "hub/models--2Noise--ChatTTS/snapshots")
                )
            except:
                download_path = None
            if download_path is None or force_redownload:
                self.logger.log(
                    logging.INFO,
                    f"download from HF: https://huggingface.co/2Noise/ChatTTS",
                )
                try:
                    download_path = snapshot_download(
                        repo_id="2Noise/ChatTTS", allow_patterns=["*.pt", "*.yaml"]
                    )
                except:
                    download_path = None
            else:
                self.logger.log(
                    logging.INFO, f"load latest snapshot from cache: {download_path}"
                )
            if download_path is None:
                self.logger.error("download from huggingface failed.")
                return None
        elif source == "custom":
            self.logger.log(logging.INFO, f"try to load from local: {custom_path}")
            if not check_all_assets(Path(custom_path), self.sha256_map, update=False):
                self.logger.error("check models in custom path %s failed.", custom_path)
                return None
            download_path = custom_path

        return download_path

    def load(
        self,
        source: Literal["huggingface", "local", "custom"] = "local",
        force_redownload=False,
        compile: bool = True,
        custom_path: Optional[torch.serialization.FILE_LIKE] = None,
        device: Optional[torch.device] = None,
        coef: Optional[torch.Tensor] = None,
        use_flash_attn=False,
    ) -> bool:
        download_path = self.download_models(source, force_redownload, custom_path)
        if download_path is None:
            return False
        return self._load(
            device=device,
            compile=compile,
            coef=coef,
            use_flash_attn=use_flash_attn,
            **{
                k: os.path.join(download_path, v)
                for k, v in OmegaConf.load(
                    os.path.join(download_path, "config", "path.yaml")
                ).items()
            },
        )

    def unload(self):
        logger = self.logger
        self.normalizer.destroy()
        del self.normalizer
        del self.sha256_map
        del_list = ["vocos", "gpt", "decoder", "dvae", "tokenizer"]
        for module in del_list:
            if hasattr(self, module):
                delattr(self, module)
        self.__init__(logger)

    def sample_random_speaker(self) -> str:
        return self._encode_spk_emb(self._sample_random_speaker())

    @staticmethod
    @torch.no_grad()
    def _encode_spk_emb(spk_emb: torch.Tensor) -> str:
        arr: np.ndarray = spk_emb.to(dtype=torch.float16, device="cpu").numpy()
        s = b14.encode_to_string(
            lzma.compress(
                arr.tobytes(),
                format=lzma.FORMAT_RAW,
                filters=[{"id": lzma.FILTER_LZMA2, "preset": 9 | lzma.PRESET_EXTREME}],
            ),
        )
        del arr
        return s

    @torch.no_grad()
    def _sample_random_speaker(self) -> torch.Tensor:
        dim: int = self.gpt.gpt.layers[0].mlp.gate_proj.in_features
        spk = (
            torch.randn(dim, device=self.std.device, dtype=self.std.dtype)
            .mul_(self.std)
            .add_(self.mean)
        )
        return spk

    @dataclass(repr=False, eq=False)
    class RefineTextParams:
        prompt: str = ""
        top_P: float = 0.7
        top_K: int = 20
        temperature: float = 0.7
        repetition_penalty: float = 1.0
        max_new_token: int = 384
        min_new_token: int = 0
        show_tqdm: bool = True
        ensure_non_empty: bool = True

    @dataclass(repr=False, eq=False)
    class InferCodeParams(RefineTextParams):
        prompt: str = "[speed_5]"
        spk_emb: Optional[str] = None
        temperature: float = 0.3
        repetition_penalty: float = 1.05
        max_new_token: int = 2048
        stream_batch: int = 24
        stream_speed: int = 12000
        pass_first_n_batches: int = 2

    def infer(
        self,
        text,
        stream=False,
        lang=None,
        skip_refine_text=False,
        refine_text_only=False,
        use_decoder=True,
        do_text_normalization=True,
        do_homophone_replacement=True,
        params_refine_text=RefineTextParams(),
        params_infer_code=InferCodeParams(),
    ):
        self.context.set(False)
        res_gen = self._infer(
            text,
            stream,
            lang,
            skip_refine_text,
            refine_text_only,
            use_decoder,
            do_text_normalization,
            do_homophone_replacement,
            params_refine_text,
            params_infer_code,
        )
        if stream:
            return res_gen
        else:
            return next(res_gen)

    def interrupt(self):
        self.context.set(True)

    @torch.no_grad()
    def _load(
        self,
        vocos_config_path: str = None,
        vocos_ckpt_path: str = None,
        dvae_config_path: str = None,
        dvae_ckpt_path: str = None,
        gpt_config_path: str = None,
        gpt_ckpt_path: str = None,
        decoder_config_path: str = None,
        decoder_ckpt_path: str = None,
        tokenizer_path: str = None,
        device: Optional[torch.device] = None,
        compile: bool = True,
        coef: Optional[str] = None,
        use_flash_attn=False,
    ):
        if device is None:
            device = select_device()
            self.logger.info("use device %s", str(device))
        self.device = device
        self.compile = compile

        if vocos_config_path:
            vocos = (
                Vocos.from_hparams(vocos_config_path)
                .to(
                    # vocos on mps will crash, use cpu fallback
                    "cpu"
                    if "mps" in str(device)
                    else device
                )
                .eval()
            )
            assert vocos_ckpt_path, "vocos_ckpt_path should not be None"
            vocos.load_state_dict(
                torch.load(vocos_ckpt_path, weights_only=True, mmap=True)
            )
            self.vocos = vocos
            self.logger.log(logging.INFO, "vocos loaded.")

        if dvae_config_path:
            cfg = OmegaConf.load(dvae_config_path)
            dvae = DVAE(**cfg, coef=coef).to(device).eval()
            coef = str(dvae)
            assert dvae_ckpt_path, "dvae_ckpt_path should not be None"
            dvae.load_state_dict(
                torch.load(dvae_ckpt_path, weights_only=True, mmap=True)
            )
            self.dvae = dvae
            self.logger.log(logging.INFO, "dvae loaded.")

        if gpt_config_path:
            cfg = OmegaConf.load(gpt_config_path)
            gpt = GPT(
                **cfg, use_flash_attn=use_flash_attn, device=device, logger=self.logger
            ).eval()
            assert gpt_ckpt_path, "gpt_ckpt_path should not be None"
            gpt.load_state_dict(torch.load(gpt_ckpt_path, weights_only=True, mmap=True))
            gpt.prepare(compile=compile and "cuda" in str(device))
            self.gpt = gpt
            spk_stat_path = os.path.join(os.path.dirname(gpt_ckpt_path), "spk_stat.pt")
            assert os.path.exists(
                spk_stat_path
            ), f"Missing spk_stat.pt: {spk_stat_path}"
            spk_stat: torch.Tensor = torch.load(
                spk_stat_path,
                weights_only=True,
                mmap=True,
                map_location=device,
            )
            self.std, self.mean = spk_stat.requires_grad_(False).chunk(2)
            self.logger.log(logging.INFO, "gpt loaded.")

        if decoder_config_path:
            cfg = OmegaConf.load(decoder_config_path)
            decoder = DVAE(**cfg, coef=coef).to(device).eval()
            coef = str(decoder)
            assert decoder_ckpt_path, "decoder_ckpt_path should not be None"
            decoder.load_state_dict(
                torch.load(decoder_ckpt_path, weights_only=True, mmap=True)
            )
            self.decoder = decoder
            self.logger.log(logging.INFO, "decoder loaded.")

        if tokenizer_path:
            self.tokenizer = Tokenizer(tokenizer_path, device)
            self.logger.log(logging.INFO, "tokenizer loaded.")

        self.coef = coef

        return self.has_loaded()

    def _infer(
        self,
        text,
        stream=False,
        lang=None,
        skip_refine_text=False,
        refine_text_only=False,
        use_decoder=True,
        do_text_normalization=True,
        do_homophone_replacement=True,
        params_refine_text=RefineTextParams(),
        params_infer_code=InferCodeParams(),
    ):

        assert self.has_loaded(use_decoder=use_decoder)

        if not isinstance(text, list):
            text = [text]

        text = [
            self.normalizer(
                t,
                do_text_normalization,
                do_homophone_replacement,
                lang,
            )
            for t in text
        ]

        if not skip_refine_text:
            refined = self._refine_text(
                text,
                self.device,
                params_refine_text,
            )
            text_tokens = refined.ids
            text_tokens = [i[i.less(self.tokenizer.break_0_ids)] for i in text_tokens]
            text = self.tokenizer.decode(text_tokens)
            refined.destroy()
            if refine_text_only:
                yield text
                return

        if stream:
            length = 0
            pass_batch_count = 0
        for result in self._infer_code(
            text,
            stream,
            self.device,
            use_decoder,
            params_infer_code,
        ):
            wavs = self._decode_to_wavs(
                result.hiddens if use_decoder else result.ids,
                use_decoder,
            )
            result.destroy()
            if stream:
                pass_batch_count += 1
                if pass_batch_count <= params_infer_code.pass_first_n_batches:
                    continue
                a = length
                b = a + params_infer_code.stream_speed
                if b > wavs.shape[1]:
                    b = wavs.shape[1]
                new_wavs = wavs[:, a:b]
                length = b
                yield new_wavs
            else:
                yield wavs
        if stream:
<<<<<<< HEAD
            new_wavs = np.zeros((wavs.shape[0], params_infer_code.stream_speed))
            for i in range(wavs.shape[0]):
                a = length[i]
                b = len(wavs[i])
                new_wavs[i, : b - a] = wavs[i, a:]
                new_wavs[i, b - a :] = 0
            # Remove padding zeros
            keep_rows = np.any(new_wavs != 0, axis=1)
            keep_cols = np.sum(new_wavs != 0, axis=0) > 0
            # Filter both rows and columns using slicing
            new_wavs = new_wavs[keep_rows, :][:, keep_cols]
            yield new_wavs
=======
            yield wavs[:, length:]
>>>>>>> 9f402ba5

    @torch.inference_mode()
    def _vocos_decode(self, spec: torch.Tensor) -> np.ndarray:
        if "mps" in str(self.device):
            return self.vocos.decode(spec.cpu()).cpu().numpy()
        else:
            return self.vocos.decode(spec).cpu().numpy()

    @torch.inference_mode()
    def _decode_to_wavs(
        self,
        result_list: List[torch.Tensor],
        use_decoder: bool,
    ):
        decoder = self.decoder if use_decoder else self.dvae
        max_x_len = -1
        if len(result_list) == 0:
            return np.array([], dtype=np.float32)
        for result in result_list:
            if result.size(0) > max_x_len:
                max_x_len = result.size(0)
        batch_result = torch.zeros(
            (len(result_list), result_list[0].size(1), max_x_len),
            dtype=result_list[0].dtype,
            device=result_list[0].device,
        )
        for i in range(len(result_list)):
            src = result_list[i]
            batch_result[i].narrow(1, 0, src.size(0)).copy_(src.permute(1, 0))
            del src
        del_all(result_list)
        mel_specs = decoder(batch_result)
        del batch_result
        wavs = self._vocos_decode(mel_specs)
        del mel_specs
        return wavs

    @staticmethod
    def _decode_spk_emb(spk_emb: str) -> np.ndarray:
        return np.frombuffer(
            lzma.decompress(
                b14.decode_from_string(spk_emb),
                format=lzma.FORMAT_RAW,
                filters=[{"id": lzma.FILTER_LZMA2, "preset": 9 | lzma.PRESET_EXTREME}],
            ),
            dtype=np.float16,
        ).copy()

    @torch.no_grad()
    def _apply_spk_emb(
        self,
        emb: torch.Tensor,
        spk_emb: str,
        input_ids: torch.Tensor,
    ):
        n = (
            F.normalize(
                torch.from_numpy(
                    self._decode_spk_emb(spk_emb),
                ),
                p=2.0,
                dim=0,
                eps=1e-12,
            )
            .to(self.gpt.device_gpt)
            .unsqueeze_(0)
            .expand(emb.size(0), -1)
            .unsqueeze_(1)
            .expand(emb.shape)
        )
        cond = (
            input_ids.narrow(-1, 0, 1).eq(self.tokenizer.spk_emb_ids).expand(emb.shape)
        )
        torch.where(cond, n, emb, out=emb)
        del cond, n

    @torch.no_grad()
    def _infer_code(
        self,
        text: Tuple[List[str], str],
        stream: bool,
        device: torch.device,
        return_hidden: bool,
        params: InferCodeParams,
    ):

        gpt = self.gpt

        if not isinstance(text, list):
            text = [text]

        assert len(text), "text should not be empty"

        if not isinstance(params.temperature, list):
            temperature = [params.temperature] * gpt.num_vq
        else:
            temperature = params.temperature

        for i, t in enumerate(text):
            text[i] = (
                t.replace("[Stts]", "")
                .replace("[spk_emb]", "")
                .replace("[empty_spk]", "")
                .strip()
            )
            """
            see https://github.com/2noise/ChatTTS/issues/459
            """

        if params.prompt:
            text = [params.prompt + i for i in text]

        if params.spk_emb is not None:
            text = [f"[Stts][spk_emb]{i}[Ptts]" for i in text]
        else:
            text = [f"[Stts][empty_spk]{i}[Ptts]" for i in text]

        input_ids, attention_mask, text_mask = self.tokenizer.encode(
            text, self.gpt.num_vq, gpt.device_gpt
        )

        emb = gpt(input_ids, text_mask)

        del text_mask

        if params.spk_emb is not None:
            self._apply_spk_emb(emb, params.spk_emb, input_ids)

        num_code = int(gpt.emb_code[0].num_embeddings - 1)

        logits_warpers, logits_processors = gen_logits(
            num_code=num_code,
            top_P=params.top_P,
            top_K=params.top_K,
            repetition_penalty=params.repetition_penalty,
        )

        result = gpt.generate(
            emb,
            input_ids,
            temperature=torch.tensor(temperature, device=device),
            eos_token=num_code,
            attention_mask=attention_mask,
            max_new_token=params.max_new_token,
            min_new_token=params.min_new_token,
            logits_warpers=logits_warpers,
            logits_processors=logits_processors,
            infer_text=False,
            return_hidden=return_hidden,
            stream=stream,
            show_tqdm=params.show_tqdm,
            ensure_non_empty=params.ensure_non_empty,
            stream_batch=params.stream_batch,
            context=self.context,
        )

        del emb, input_ids
        del_all(logits_warpers)
        del_all(logits_processors)

        return result

    @torch.no_grad()
    def _refine_text(
        self,
        text: str,
        device: torch.device,
        params: RefineTextParams,
    ):

        gpt = self.gpt

        if not isinstance(text, list):
            text = [text]

        text = [f"[Sbreak]{i}[Pbreak]{params.prompt}" for i in text]

        input_ids, attention_mask, text_mask = self.tokenizer.encode(
            text, self.gpt.num_vq, gpt.device_gpt
        )

        logits_warpers, logits_processors = gen_logits(
            num_code=self.tokenizer.len,
            top_P=params.top_P,
            top_K=params.top_K,
            repetition_penalty=params.repetition_penalty,
        )

        emb = gpt(input_ids, text_mask)

        del text_mask

        result = next(
            gpt.generate(
                emb,
                input_ids,
                temperature=torch.tensor([params.temperature], device=device),
                eos_token=self.tokenizer.eos_token,
                attention_mask=attention_mask,
                max_new_token=params.max_new_token,
                min_new_token=params.min_new_token,
                logits_warpers=logits_warpers,
                logits_processors=logits_processors,
                infer_text=True,
                stream=False,
                show_tqdm=params.show_tqdm,
                ensure_non_empty=params.ensure_non_empty,
                context=self.context,
            )
        )

        del emb, input_ids
        del_all(logits_warpers)
        del_all(logits_processors)

        return result<|MERGE_RESOLUTION|>--- conflicted
+++ resolved
@@ -405,22 +405,13 @@
             else:
                 yield wavs
         if stream:
-<<<<<<< HEAD
-            new_wavs = np.zeros((wavs.shape[0], params_infer_code.stream_speed))
-            for i in range(wavs.shape[0]):
-                a = length[i]
-                b = len(wavs[i])
-                new_wavs[i, : b - a] = wavs[i, a:]
-                new_wavs[i, b - a :] = 0
-            # Remove padding zeros
-            keep_rows = np.any(new_wavs != 0, axis=1)
+            new_wavs = wavs[:, length:]
+            # Identify rows with non-zero elements using np.any
+            # keep_rows = np.any(array != 0, axis=1)
             keep_cols = np.sum(new_wavs != 0, axis=0) > 0
             # Filter both rows and columns using slicing
-            new_wavs = new_wavs[keep_rows, :][:, keep_cols]
-            yield new_wavs
-=======
-            yield wavs[:, length:]
->>>>>>> 9f402ba5
+            result = new_wavs[:][:, keep_cols]
+            yield result
 
     @torch.inference_mode()
     def _vocos_decode(self, spec: torch.Tensor) -> np.ndarray:
