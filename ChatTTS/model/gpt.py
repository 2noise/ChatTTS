--- conflicted
+++ resolved
@@ -183,14 +183,19 @@
             attention_mask_cache = torch.ones((inputs_ids.shape[0], inputs_ids.shape[1]+max_new_token,), dtype=torch.bool, device=inputs_ids.device)
             if attention_mask is not None:
                 attention_mask_cache[:, :attention_mask.shape[1]] = attention_mask
-<<<<<<< HEAD
+
             with tqdm(total=max_new_token) as pbar:
+
+                past_key_values = None
 
                 for i in range(max_new_token):
                     pbar.update(1)
-                    model_input = self.prepare_inputs_for_generation(inputs_ids,
-                        outputs.past_key_values if i!=0 else None,
-                        attention_mask_cache[:, :inputs_ids.shape[1]], use_cache=True)
+                    model_input = self.prepare_inputs_for_generation(
+                        inputs_ids, 
+                        past_key_values, 
+                        attention_mask_cache[:, :inputs_ids.shape[1]],
+                        use_cache=True,
+                    )
 
                     if i == 0:
                         model_input['inputs_embeds'] = emb
@@ -203,8 +208,11 @@
 
                     model_input['input_ids'] = None
                     outputs = self.gpt.forward(**model_input, output_attentions=return_attn)
+                    del model_input
                     attentions.append(outputs.attentions)
                     hidden_states = outputs[0] # 🐻
+                    past_key_values = outputs.past_key_values
+                    del outputs
                     if return_hidden:
                         hiddens.append(hidden_states[:, -1])
 
@@ -219,43 +227,6 @@
                     if not infer_text:
                         logits = rearrange(logits, "b c n -> (b n) c")
                         logits_token = rearrange(inputs_ids[:, start_idx:], "b c n -> (b n) c")
-=======
-            
-            past_key_values = None
-
-            for i in tqdm(range(max_new_token)):
-        
-                model_input = self.prepare_inputs_for_generation(
-                    inputs_ids, 
-                    past_key_values, 
-                    attention_mask_cache[:, :inputs_ids.shape[1]],
-                    use_cache=True,
-                )
-
-            
-                if i == 0:
-                    model_input['inputs_embeds'] = emb
-                else:
-                    if infer_text:
-                        model_input['inputs_embeds'] = self.emb_text(model_input['input_ids'][:,:,0])
-                    else:
-                        code_emb = [self.emb_code[i](model_input['input_ids'][:,:,i]) for i in range(self.num_vq)]
-                        model_input['inputs_embeds'] = torch.stack(code_emb, 3).sum(3)
-                
-                model_input['input_ids'] = None
-                outputs = self.gpt.forward(**model_input, output_attentions=return_attn)
-                del model_input
-                attentions.append(outputs.attentions)
-                hidden_states = outputs[0] # 🐻
-                past_key_values = outputs.past_key_values
-                del outputs
-                if return_hidden:
-                    hiddens.append(hidden_states[:, -1])
-
-                with P.cached():
-                    if infer_text:
-                        logits = self.head_text(hidden_states) 
->>>>>>> 5a84e4fa
                     else:
                         logits_token = inputs_ids[:, start_idx:, 0]
 
@@ -267,72 +238,37 @@
                     for logitsWarpers in LogitsWarpers:
                         logits = logitsWarpers(logits_token, logits)
 
+                    del logits_token
+
                     if i < min_new_token:
                         logits[:, eos_token] = -torch.inf
 
                     scores = F.softmax(logits, dim=-1)
 
+                    del logits
+
                     idx_next = torch.multinomial(scores, num_samples=1)
 
                     if not infer_text:
                         idx_next = rearrange(idx_next, "(b n) 1 -> b n", n=self.num_vq)
-                        finish = finish | (idx_next == eos_token).any(1)
+                        finish_or = (idx_next == eos_token).any(1)
+                        finish |= finish_or
+                        del finish_or
                         inputs_ids = torch.cat([inputs_ids, idx_next.unsqueeze(1)], 1)
                     else:
-                        finish = finish | (idx_next == eos_token).any(1)
+                        finish_or = (idx_next == eos_token).any(1)
+                        finish |= finish_or
+                        del finish_or
                         inputs_ids = torch.cat([inputs_ids, idx_next.unsqueeze(-1).expand(-1, -1, self.num_vq)], 1)
 
-                    end_idx = end_idx + (~finish).int()
+                    del idx_next
+
+                    end_idx += (~finish).int().to(end_idx.device)
 
                     if finish.all():
                         pbar.update(max_new_token-i-1)
                         break
 
-<<<<<<< HEAD
-=======
-                if not infer_text:
-                    logits = rearrange(logits, "b c n -> (b n) c")
-                    logits_token = rearrange(inputs_ids[:, start_idx:], "b c n -> (b n) c")
-                else:
-                    logits_token = inputs_ids[:, start_idx:, 0]
-                    
-                logits = logits / temperature
-                
-                for logitsProcessors in LogitsProcessors:
-                    logits = logitsProcessors(logits_token, logits)
-                    
-                for logitsWarpers in LogitsWarpers:
-                    logits = logitsWarpers(logits_token, logits)
-                del logits_token
-                    
-                if i < min_new_token:
-                    logits[:, eos_token] = -torch.inf
-                
-                scores = F.softmax(logits, dim=-1)
-                del logits
-
-                idx_next = torch.multinomial(scores, num_samples=1)
-                
-                if not infer_text:
-                    idx_next = rearrange(idx_next, "(b n) 1 -> b n", n=self.num_vq)
-                    finish_or = (idx_next == eos_token).any(1)
-                    finish |= finish_or
-                    del finish_or
-                    inputs_ids = torch.cat([inputs_ids, idx_next.unsqueeze(1)], 1)
-                else:
-                    finish_or = (idx_next == eos_token).any(1)
-                    finish |= finish_or
-                    del finish_or
-                    inputs_ids = torch.cat([inputs_ids, idx_next.unsqueeze(-1).expand(-1, -1, self.num_vq)], 1)
-
-                del idx_next
-
-                end_idx += (~finish).int().to(end_idx.device)
-            
-                if finish.all():
-                    break
-            
->>>>>>> 5a84e4fa
             inputs_ids = [inputs_ids[idx, start_idx: start_idx+i] for idx, i in enumerate(end_idx.int())]
             inputs_ids = [i[:, 0] for i in inputs_ids] if infer_text else inputs_ids
             
