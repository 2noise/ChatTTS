--- conflicted
+++ resolved
@@ -265,70 +265,24 @@
                     del idx_next
 
                     end_idx += (~finish).int().to(end_idx.device)
-
+                    if stream:
+                        if end_idx % 24 and not finish.all():
+                            continue
+                        y_inputs_ids = [inputs_ids[idx, start_idx: start_idx+i] for idx, i in enumerate(end_idx.int())]
+                        y_inputs_ids = [i[:, 0] for i in y_inputs_ids] if infer_text else y_inputs_ids
+                        y_hiddens = [[]]
+                        if return_hidden:
+                            y_hiddens = torch.stack(hiddens, 1)
+                            y_hiddens = [y_hiddens[idx, :i] for idx, i in enumerate(end_idx.int())]
+                        yield {
+                            'ids': y_inputs_ids, 
+                            'attentions': attentions,
+                            'hiddens':y_hiddens,
+                        }
                     if finish.all():
                         pbar.update(max_new_token-i-1)
                         break
 
-<<<<<<< HEAD
-                if not infer_text:
-                    logits = rearrange(logits, "b c n -> (b n) c")
-                    logits_token = rearrange(inputs_ids[:, start_idx:], "b c n -> (b n) c")
-                else:
-                    logits_token = inputs_ids[:, start_idx:, 0]
-                    
-                logits = logits / temperature
-                
-                for logitsProcessors in LogitsProcessors:
-                    logits = logitsProcessors(logits_token, logits)
-                    
-                for logitsWarpers in LogitsWarpers:
-                    logits = logitsWarpers(logits_token, logits)
-                del logits_token
-                    
-                if i < min_new_token:
-                    logits[:, eos_token] = -torch.inf
-                
-                scores = F.softmax(logits, dim=-1)
-                del logits
-
-                idx_next = torch.multinomial(scores, num_samples=1)
-                
-                if not infer_text:
-                    idx_next = rearrange(idx_next, "(b n) 1 -> b n", n=self.num_vq)
-                    finish_or = (idx_next == eos_token).any(1)
-                    finish |= finish_or
-                    del finish_or
-                    inputs_ids = torch.cat([inputs_ids, idx_next.unsqueeze(1)], 1)
-                else:
-                    finish_or = (idx_next == eos_token).any(1)
-                    finish |= finish_or
-                    del finish_or
-                    inputs_ids = torch.cat([inputs_ids, idx_next.unsqueeze(-1).expand(-1, -1, self.num_vq)], 1)
-
-                del idx_next
-
-                end_idx += (~finish).int().to(end_idx.device)
-
-                if stream:
-                    if end_idx % 24 and not finish.all():
-                        continue
-                    y_inputs_ids = [inputs_ids[idx, start_idx: start_idx+i] for idx, i in enumerate(end_idx.int())]
-                    y_inputs_ids = [i[:, 0] for i in y_inputs_ids] if infer_text else y_inputs_ids
-                    y_hiddens = [[]]
-                    if return_hidden:
-                        y_hiddens = torch.stack(hiddens, 1)
-                        y_hiddens = [y_hiddens[idx, :i] for idx, i in enumerate(end_idx.int())]
-                    yield {
-                        'ids': y_inputs_ids, 
-                        'attentions': attentions,
-                        'hiddens':y_hiddens,
-                    }
-
-                if finish.all():
-                    break
-=======
->>>>>>> 0738ee61
             inputs_ids = [inputs_ids[idx, start_idx: start_idx+i] for idx, i in enumerate(end_idx.int())]
             inputs_ids = [i[:, 0] for i in inputs_ids] if infer_text else inputs_ids
             
